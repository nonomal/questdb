/*******************************************************************************
 *     ___                  _   ____  ____
 *    / _ \ _   _  ___  ___| |_|  _ \| __ )
 *   | | | | | | |/ _ \/ __| __| | | |  _ \
 *   | |_| | |_| |  __/\__ \ |_| |_| | |_) |
 *    \__\_\\__,_|\___||___/\__|____/|____/
 *
 *  Copyright (c) 2014-2019 Appsicle
 *  Copyright (c) 2019-2024 QuestDB
 *
 *  Licensed under the Apache License, Version 2.0 (the "License");
 *  you may not use this file except in compliance with the License.
 *  You may obtain a copy of the License at
 *
 *  http://www.apache.org/licenses/LICENSE-2.0
 *
 *  Unless required by applicable law or agreed to in writing, software
 *  distributed under the License is distributed on an "AS IS" BASIS,
 *  WITHOUT WARRANTIES OR CONDITIONS OF ANY KIND, either express or implied.
 *  See the License for the specific language governing permissions and
 *  limitations under the License.
 *
 ******************************************************************************/

package io.questdb.std.str;

import io.questdb.std.MemoryTag;
import io.questdb.std.Unsafe;
import io.questdb.std.bytes.DirectByteSink;
import io.questdb.std.bytes.NativeByteSink;
import org.jetbrains.annotations.NotNull;
import org.jetbrains.annotations.Nullable;
import org.jetbrains.annotations.TestOnly;

import java.io.Closeable;

/**
 * UTF-8 sink backed by native memory.
 */
public class DirectUtf8Sink implements MutableUtf8Sink, BorrowableUtf8Sink, DirectUtf8Sequence, Closeable {
    private final AsciiCharSequence asciiCharSequence = new AsciiCharSequence();
    private final DirectByteSink sink;
    private boolean ascii;

    public DirectUtf8Sink(long initialCapacity) {
        sink = new DirectByteSink(initialCapacity) {
            @Override
            protected int memoryTag() {
                return MemoryTag.NATIVE_DIRECT_UTF8_SINK;
            }
        };
        ascii = true;
    }

    @Override
    public @NotNull CharSequence asAsciiCharSequence() {
        return asciiCharSequence.of(this);
    }

    @Override
    public @NotNull NativeByteSink borrowDirectByteSink() {
        return sink.borrowDirectByteSink();
    }

    @Override
    public byte byteAt(int index) {
        return sink.byteAt(index);
    }

    @TestOnly
    public long capacity() {
        return sink.capacity();
    }

    @Override
    public void clear() {
        sink.clear();
        ascii = true;
    }

    @Override
    public void close() {
        sink.close();
    }

    @Override
    public boolean isAscii() {
        return ascii;
    }

    @Override
    public long ptr() {
        return sink.ptr();
    }

    @Override
    public DirectUtf8Sink put(@Nullable Utf8Sequence us) {
        if (us == null) {
            return this;
        }
        ascii &= us.isAscii();
        final int size = us.size();
        final long dest = sink.checkCapacity(size);
        for (int i = 0; i < size; i++) {
            Unsafe.getUnsafe().putByte(dest + i, us.byteAt(i));
        }
        sink.advance(size);
        return this;
    }

    @Override
    public DirectUtf8Sink put(byte b) {
<<<<<<< HEAD
        ascii &= b >= 0;
=======
        assert b < 0 : "b is ascii";
        ascii = false;
>>>>>>> 2a076f20
        sink.put(b);
        return this;
    }

    @Override
    public Utf8Sink putAny(byte b) {
        ascii &= b >= 0;
        sink.put(b);
        return this;
    }

    @Override
    public DirectUtf8Sink putAscii(char c) {
        sink.put((byte) c);
        return this;
    }

    @Override
    public DirectUtf8Sink putAscii(@Nullable CharSequence cs) {
        MutableUtf8Sink.super.putAscii(cs);
        return this;
    }

    @Override
    public DirectUtf8Sink putNonAscii(long lo, long hi) {
        ascii = false;
        sink.put(lo, hi);
        return this;
    }

    @Override
    public int size() {
        return sink.size();
    }

    @Override
    public @NotNull String toString() {
        return Utf8s.stringFromUtf8Bytes(sink.lo(), sink.hi());
    }
}<|MERGE_RESOLUTION|>--- conflicted
+++ resolved
@@ -110,12 +110,8 @@
 
     @Override
     public DirectUtf8Sink put(byte b) {
-<<<<<<< HEAD
-        ascii &= b >= 0;
-=======
         assert b < 0 : "b is ascii";
         ascii = false;
->>>>>>> 2a076f20
         sink.put(b);
         return this;
     }
