--- conflicted
+++ resolved
@@ -34,28 +34,27 @@
 import org.jetbrains.annotations.TestOnly;
 
 public class TypeManager implements Mutable {
+    // includes all available probes, including non-default like geohash
+    private final int allProbeCount;
+    // holds all type adapters used to validate file against types/formats supplied by user or fetched from existing table metadata
+    private final ObjList<TypeAdapter> allTypeAdapterList = new ObjList<>();
     private final ObjectPool<DateUtf8Adapter> dateAdapterPool;
+    // includes default probes only to avoid type clashes during detection (e.g. short vs int)
+    private final int defaultProbeCount;
+
+    // holds type adapters used for type detection, doesn't include types that might clash (e.g. byte, short or geohash)
+    private final ObjList<TypeAdapter> defaultTypeAdapterList = new ObjList<>();
     private final SymbolAdapter indexedSymbolAdapter;
     private final InputFormatConfiguration inputFormatConfiguration;
     private final SymbolAdapter notIndexedSymbolAdapter;
-    private final int probeCount;
     private final StringAdapter stringAdapter;
     private final ObjectPool<TimestampAdapter> timestampAdapterPool;
     private final ObjectPool<TimestampUtf8Adapter> timestampUtf8AdapterPool;
-    private final ObjList<TypeAdapter> typeAdapterList = new ObjList<>();
+    private final IntList typeAdapterIndexList = new IntList();
+    /* maps all column type to type adapter indexes (probe indexes) in this type manager*/
+    private final IntObjHashMap<IntList> typeAdapterIndexMap = new IntObjHashMap<>();
     private final IntObjHashMap<ObjList<TypeAdapter>> typeAdapterMap = new IntObjHashMap<>();
 
-<<<<<<< HEAD
-    public TypeManager(TextConfiguration configuration, DirectCharSink utf8Sink) {
-        this.dateAdapterPool = new ObjectPool<>(() -> new DateUtf8Adapter(utf8Sink), configuration.getDateAdapterPoolCapacity());
-        this.timestampUtf8AdapterPool = new ObjectPool<>(() -> new TimestampUtf8Adapter(utf8Sink), configuration.getTimestampAdapterPoolCapacity());
-        this.timestampAdapterPool = new ObjectPool<>(TimestampAdapter::new, configuration.getTimestampAdapterPoolCapacity());
-        this.inputFormatConfiguration = configuration.getInputFormatConfiguration();
-        this.stringAdapter = new StringAdapter(utf8Sink);
-        this.indexedSymbolAdapter = new SymbolAdapter(utf8Sink, true);
-        this.notIndexedSymbolAdapter = new SymbolAdapter(utf8Sink, false);
-        addDefaultAdapters();
-=======
     public TypeManager(
             TextConfiguration configuration,
             DirectCharSink utf16Sink
@@ -67,8 +66,7 @@
         this.stringAdapter = new StringAdapter(utf16Sink);
         this.indexedSymbolAdapter = new SymbolAdapter(utf16Sink, true);
         this.notIndexedSymbolAdapter = new SymbolAdapter(utf16Sink, false);
-        addDefaultProbes();
->>>>>>> 39abc30b
+        addDefaultAdapters();
 
         final ObjList<DateFormat> dateFormats = inputFormatConfiguration.getDateFormats();
         final ObjList<DateLocale> dateLocales = inputFormatConfiguration.getDateLocales();
@@ -76,19 +74,15 @@
         final IntList dateUtf8Flags = inputFormatConfiguration.getDateUtf8Flags();
         for (int i = 0, n = dateFormats.size(); i < n; i++) {
             if (dateUtf8Flags.getQuick(i) == 1) {
-<<<<<<< HEAD
-                typeAdapterList.add(
-                        new DateUtf8Adapter(utf8Sink).of(
+                defaultTypeAdapterList.add(
+                        new DateUtf8Adapter(utf16Sink).of(
                                 datePatterns.getQuick(i),
                                 dateFormats.getQuick(i),
                                 dateLocales.getQuick(i)
                         )
                 );
-=======
-                probes.add(new DateUtf8Adapter(utf16Sink).of(dateFormats.getQuick(i), dateLocales.getQuick(i)));
->>>>>>> 39abc30b
             } else {
-                typeAdapterList.add(
+                defaultTypeAdapterList.add(
                         new DateAdapter().of(
                                 datePatterns.getQuick(i),
                                 dateFormats.getQuick(i),
@@ -104,37 +98,46 @@
         final IntList timestampUtf8Flags = inputFormatConfiguration.getTimestampUtf8Flags();
         for (int i = 0, n = timestampFormats.size(); i < n; i++) {
             if (timestampUtf8Flags.getQuick(i) == 1) {
-<<<<<<< HEAD
-                typeAdapterList.add(new TimestampUtf8Adapter(utf8Sink).of(
+                defaultTypeAdapterList.add(new TimestampUtf8Adapter(utf16Sink).of(
                         timestampPatterns.getQuick(i),
                         timestampFormats.getQuick(i),
                         timestampLocales.getQuick(i))
                 );
-=======
-                probes.add(new TimestampUtf8Adapter(utf16Sink).of(timestampFormats.getQuick(i), timestampLocales.getQuick(i)));
->>>>>>> 39abc30b
             } else {
-                typeAdapterList.add(new TimestampAdapter().of(
+                defaultTypeAdapterList.add(new TimestampAdapter().of(
                         timestampPatterns.getQuick(i),
                         timestampFormats.getQuick(i),
                         timestampLocales.getQuick(i))
                 );
             }
         }
-        this.probeCount = typeAdapterList.size();
+        this.defaultProbeCount = defaultTypeAdapterList.size();
+        allTypeAdapterList.addAll(defaultTypeAdapterList);
+        addNonDefaultAdapters(utf16Sink);
+        this.allProbeCount = allTypeAdapterList.size();
 
         // index adapters by type
-        for (int i = 0; i < probeCount; i++) {
-            TypeAdapter typeAdapter = typeAdapterList.getQuick(i);
+        for (int i = 0; i < allProbeCount; i++) {
+            TypeAdapter typeAdapter = allTypeAdapterList.getQuick(i);
             ObjList<TypeAdapter> mappedList;
+            IntList probeIndexList;
             int index = typeAdapterMap.keyIndex(typeAdapter.getType());
+            int probeIndex = typeAdapterIndexMap.keyIndex(typeAdapter.getType());
             if (index > -1) {
                 mappedList = new ObjList<>();
+                probeIndexList = new IntList();
                 typeAdapterMap.putAt(index, typeAdapter.getType(), mappedList);
+                typeAdapterIndexMap.putAt(probeIndex, typeAdapter.getType(), probeIndexList);
             } else {
                 mappedList = typeAdapterMap.valueAt(index);
+                probeIndexList = typeAdapterIndexMap.valueAt(index);
             }
             mappedList.add(typeAdapter);
+            probeIndexList.add(i);
+        }
+
+        for (int i = 0; i < allProbeCount; i++) {
+            typeAdapterIndexList.add(i);
         }
     }
 
@@ -147,7 +150,19 @@
 
     @TestOnly
     public ObjList<TypeAdapter> getAllAdapters() {
-        return typeAdapterList;
+        return allTypeAdapterList;
+    }
+
+    public int getAllProbeCount() {
+        return allProbeCount;
+    }
+
+    public int getDefaultProbeCount() {
+        return defaultProbeCount;
+    }
+
+    public ObjList<TypeAdapter> getDefaultTypeAdapterList() {
+        return defaultTypeAdapterList;
     }
 
     public InputFormatConfiguration getInputFormatConfiguration() {
@@ -155,11 +170,7 @@
     }
 
     public TypeAdapter getProbe(int index) {
-        return typeAdapterList.getQuick(index);
-    }
-
-    public int getProbeCount() {
-        return probeCount;
+        return allTypeAdapterList.getQuick(index);
     }
 
     public TypeAdapter getTypeAdapter(int columnType) {
@@ -203,8 +214,12 @@
         }
     }
 
-    public ObjList<TypeAdapter> getTypeAdapterList() {
-        return typeAdapterList;
+    public IntList getTypeAdapterIndexList() {
+        return typeAdapterIndexList;
+    }
+
+    public IntObjHashMap<IntList> getTypeAdapterIndexMap() {
+        return typeAdapterIndexMap;
     }
 
     public IntObjHashMap<ObjList<TypeAdapter>> getTypeAdapterMap() {
@@ -232,13 +247,54 @@
     }
 
     private void addDefaultAdapters() {
-        typeAdapterList.add(getTypeAdapter(ColumnType.CHAR));
-        typeAdapterList.add(getTypeAdapter(ColumnType.INT));
-        typeAdapterList.add(getTypeAdapter(ColumnType.LONG));
-        typeAdapterList.add(getTypeAdapter(ColumnType.DOUBLE));
-        typeAdapterList.add(getTypeAdapter(ColumnType.BOOLEAN));
-        typeAdapterList.add(getTypeAdapter(ColumnType.LONG256));
-        typeAdapterList.add(getTypeAdapter(ColumnType.UUID));
-        typeAdapterList.add(getTypeAdapter(ColumnType.IPv4));
+        defaultTypeAdapterList.add(getTypeAdapter(ColumnType.CHAR));
+        defaultTypeAdapterList.add(getTypeAdapter(ColumnType.INT));
+        defaultTypeAdapterList.add(getTypeAdapter(ColumnType.LONG));
+        defaultTypeAdapterList.add(getTypeAdapter(ColumnType.DOUBLE));
+        defaultTypeAdapterList.add(getTypeAdapter(ColumnType.BOOLEAN));
+        defaultTypeAdapterList.add(getTypeAdapter(ColumnType.LONG256));
+        defaultTypeAdapterList.add(getTypeAdapter(ColumnType.UUID));
+        defaultTypeAdapterList.add(getTypeAdapter(ColumnType.IPv4));
+    }
+
+    private void addNonDefaultAdapters(DirectCharSink utf16Sink) {
+        allTypeAdapterList.add(getTypeAdapter(ColumnType.BYTE));
+        allTypeAdapterList.add(getTypeAdapter(ColumnType.SHORT));
+        allTypeAdapterList.add(getTypeAdapter(ColumnType.FLOAT));
+
+        for (int b = 1; b <= ColumnType.GEOLONG_MAX_BITS; b++) {
+            int type = ColumnType.getGeoHashTypeWithBits(b);
+            GeoHashAdapter adapter = GeoHashAdapter.getInstance(type);
+            allTypeAdapterList.add(adapter);
+        }
+
+        // add timestamp formats as date formats
+        final ObjList<DateLocale> timestampLocales = inputFormatConfiguration.getTimestampLocales();
+        final ObjList<String> timestampPatterns = inputFormatConfiguration.getTimestampPatterns();
+        final IntList timestampUtf8Flags = inputFormatConfiguration.getTimestampUtf8Flags();
+        for (int i = 0, n = timestampPatterns.size(); i < n; i++) {
+            String pattern = timestampPatterns.getQuick(i);
+
+            // skip patterns containing micros or nanos, millis are fine
+            if (pattern.contains("U") || pattern.contains("N")) {
+                continue;
+            }
+
+            DateFormat dateFormat = inputFormatConfiguration.getDateFormatFactory().get(pattern);
+
+            if (timestampUtf8Flags.getQuick(i) == 1) {
+                allTypeAdapterList.add(new DateUtf8Adapter(utf16Sink).of(
+                        pattern,
+                        dateFormat,
+                        timestampLocales.getQuick(i))
+                );
+            } else {
+                allTypeAdapterList.add(new DateAdapter().of(
+                        pattern,
+                        dateFormat,
+                        timestampLocales.getQuick(i))
+                );
+            }
+        }
     }
 }